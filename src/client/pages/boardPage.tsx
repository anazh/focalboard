--- conflicted
+++ resolved
@@ -107,25 +107,6 @@
 		const { workspaceTree, shownCardTree } = this.state
 		const { board, activeView } = this.state.boardTree || {}
 
-<<<<<<< HEAD
-=======
-		// TODO Move all this into the root portal component when that is merged
-		if (this.state.boardTree && this.state.boardTree.board && shownCardTree) {
-			ReactDOM.render(
-				<CardDialog boardTree={this.state.boardTree} cardTree={shownCardTree} onClose={() => { this.showCard(undefined) }}></CardDialog>,
-				Utils.getElementById("overlay")
-			)
-		} else {
-			const overlay = document.getElementById("overlay")
-			if (overlay) {
-				ReactDOM.render(
-					<div />,
-					overlay
-				)
-			}
-		}
-
->>>>>>> a43ea026
 		if (this.state.filterAnchorElement) {
 			const element = this.state.filterAnchorElement
 			const bodyRect = document.body.getBoundingClientRect()
@@ -206,28 +187,6 @@
 	}
 
 	// IPageController
-<<<<<<< HEAD
-=======
-
-	async showCard(card: Card) {
-		this.cardListener.close()
-
-		if (card) {
-			const cardTree = new CardTree(card.id)
-			await cardTree.sync()
-			this.setState({...this.state, shownCardTree: cardTree})
-
-			this.cardListener = new OctoListener()
-			this.cardListener.open(card.id, async () => {
-				await cardTree.sync()
-				this.forceUpdate()
-			})
-		} else {
-			this.setState({...this.state, shownCardTree: undefined})
-		}
-	}
-
->>>>>>> a43ea026
 	showBoard(boardId: string) {
 		const { boardTree } = this.state
 
