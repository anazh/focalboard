--- conflicted
+++ resolved
@@ -12,10 +12,6 @@
 	boardTree: BoardTree
 	card: Card
 	focusOnMount: boolean
-<<<<<<< HEAD
-=======
-	showCard: (card: Card) => void
->>>>>>> 9ac8d2b0
 	onKeyDown: (e: React.KeyboardEvent) => void
 }
 
