import React from "react"
import { Archiver } from "../archiver"
import { Block } from "../block"
import { BlockIcons } from "../blockIcons"
import { IPropertyTemplate } from "../board"
import { BoardTree } from "../boardTree"
import { Card } from "../card"
import ViewMenu from "../components/viewMenu"
import { CsvExporter } from "../csvExporter"
import { Menu as OldMenu } from "../menu"
import { Mutator } from "../mutator"
import { OctoUtils } from "../octoUtils"
import { Utils } from "../utils"
import Button from "./button"
import { Editable } from "./editable"
import { TableRow } from "./tableRow"
import { CardDialog } from "./cardDialog"
import RootPortal from "./rootPortal"

type Props = {
	mutator: Mutator,
	boardTree?: BoardTree
	showView: (id: string) => void
<<<<<<< HEAD
=======
	showCard: (card: Card) => void
>>>>>>> 9ac8d2b0
	showFilter: (el: HTMLElement) => void
	setSearchText: (text: string) => void
}

type State = {
	isHoverOnCover: boolean
	isSearching: boolean
	shownCard: IBlock | null
	viewMenu: boolean
}

class TableComponent extends React.Component<Props, State> {
	private draggedHeaderTemplate: IPropertyTemplate
	private cardIdToRowMap = new Map<string, React.RefObject<TableRow>>()
	private cardIdToFocusOnRender: string
	private searchFieldRef = React.createRef<Editable>()

	constructor(props: Props) {
		super(props)
		this.state = { isHoverOnCover: false, isSearching: !!this.props.boardTree?.getSearchText(), viewMenu: false, shownCard: null }
	}

	componentDidUpdate(prevPros: Props, prevState: State) {
		if (this.state.isSearching && !prevState.isSearching) {
			this.searchFieldRef.current.focus()
		}
	}

	render() {
		const { mutator, boardTree, showView } = this.props

		if (!boardTree || !boardTree.board) {
			return (
				<div>Loading...</div>
			)
		}

		const { board, cards, activeView } = boardTree

		const hasFilter = activeView.filter && activeView.filter.filters?.length > 0
		const hasSort = activeView.sortOptions.length > 0

		this.cardIdToRowMap.clear()

		return (
			<div className="octo-app">
				{this.state.shownCard &&
					<RootPortal>
						<CardDialog boardTree={boardTree} card={this.state.shownCard} mutator={mutator} onClose={() => this.setState({shownCard: null})}/>
					</RootPortal>}
				<div className="octo-frame">
					<div
						className="octo-hovercontrols"
						onMouseOver={() => { this.setState({ ...this.state, isHoverOnCover: true }) }}
						onMouseLeave={() => { this.setState({ ...this.state, isHoverOnCover: false }) }}
					>
						<Button
							style={{ display: (!board.icon && this.state.isHoverOnCover) ? null : "none" }}
							onClick={() => {
								const newIcon = BlockIcons.shared.randomIcon()
								mutator.changeIcon(board, newIcon)
							}}
						>Add Icon</Button>
					</div>

					<div className="octo-icontitle">
						{board.icon ?
							<div className="octo-button octo-icon" onClick={(e) => { this.iconClicked(e) }}>{board.icon}</div>
							: undefined}
						<Editable className="title" text={board.title} placeholderText="Untitled Board" onChanged={(text) => { mutator.changeTitle(board, text) }} />
					</div>

					<div className="octo-table">
						<div className="octo-controls">
							<Editable style={{ color: "#000000", fontWeight: 600 }} text={activeView.title} placeholderText="Untitled View" onChanged={(text) => { mutator.changeTitle(activeView, text) }} />
							<div
								className="octo-button"
								style={{ color: "#000000", fontWeight: 600 }}
								onClick={() => this.setState({ viewMenu: true })}
							>
								{this.state.viewMenu &&
									<ViewMenu
										board={board}
										onClose={() => this.setState({ viewMenu: false })}
										mutator={mutator}
										boardTree={boardTree}
										showView={showView}
									/>}
								<div className="imageDropdown"></div>
							</div>
							<div className="octo-spacer"></div>
							<div className="octo-button" onClick={(e) => { this.propertiesClicked(e) }}>Properties</div>
							<div className={hasFilter ? "octo-button active" : "octo-button"} onClick={(e) => { this.filterClicked(e) }}>Filter</div>
							<div className={hasSort ? "octo-button active" : "octo-button"} onClick={(e) => { OctoUtils.showSortMenu(e, mutator, boardTree) }}>Sort</div>
							{this.state.isSearching
								? <Editable
									ref={this.searchFieldRef}
									text={boardTree.getSearchText()}
									placeholderText="Search text"
									style={{ color: "#000000" }}
									onChanged={(text) => { this.searchChanged(text) }}
									onKeyDown={(e) => { this.onSearchKeyDown(e) }}></Editable>
								: <div className="octo-button" onClick={() => { this.setState({ ...this.state, isSearching: true }) }}>Search</div>
							}
							<div className="octo-button" onClick={(e) => this.optionsClicked(e)}><div className="imageOptions"></div></div>
							<div className="octo-button filled" onClick={() => { this.addCard(true) }}>New</div>
						</div>

						{/* Main content */}

						<div className="octo-table-body">

							{/* Headers */}

							<div className="octo-table-header" id="mainBoardHeader">
								<div className="octo-table-cell title-cell" id="mainBoardHeader">
									<div
										className="octo-label"
										style={{ cursor: "pointer" }}
										onClick={(e) => { this.headerClicked(e, "__name") }}
									>Name</div>
								</div>

								{board.cardProperties
									.filter(template => activeView.visiblePropertyIds.includes(template.id))
									.map(template =>
										<div
											key={template.id}
											className="octo-table-cell"

											draggable={true}
											onDragStart={() => { this.draggedHeaderTemplate = template }}
											onDragEnd={() => { this.draggedHeaderTemplate = undefined }}

											onDragOver={(e) => { e.preventDefault(); (e.target as HTMLElement).classList.add("dragover") }}
											onDragEnter={(e) => { e.preventDefault(); (e.target as HTMLElement).classList.add("dragover") }}
											onDragLeave={(e) => { e.preventDefault(); (e.target as HTMLElement).classList.remove("dragover") }}
											onDrop={(e) => { e.preventDefault(); (e.target as HTMLElement).classList.remove("dragover"); this.onDropToColumn(template) }}
										>
											<div
												className="octo-label"
												style={{ cursor: "pointer" }}
												onClick={(e) => { this.headerClicked(e, template.id) }}
											>{template.name}</div>
										</div>
									)}
							</div>

							{/* Rows, one per card */}

							{cards.map(card => {

								const openButonRef = React.createRef<HTMLDivElement>()
								const tableRowRef = React.createRef<TableRow>()

								let focusOnMount = false
								if (this.cardIdToFocusOnRender && this.cardIdToFocusOnRender === card.id) {
									this.cardIdToFocusOnRender = undefined
									focusOnMount = true
								}

								const tableRow = <TableRow
									key={card.id}
									ref={tableRowRef}
									mutator={mutator}
									boardTree={boardTree}
									card={card}
									focusOnMount={focusOnMount}
									onKeyDown={(e) => {
										if (e.keyCode === 13) {
											// Enter: Insert new card if on last row
											if (cards.length > 0 && cards[cards.length - 1] === card) {
												this.addCard(false)
											}
										}
									}}
								></TableRow>

								this.cardIdToRowMap.set(card.id, tableRowRef)

								return tableRow
							})}

							{/* Add New row */}

							<div className="octo-table-footer">
								<div className="octo-table-cell" onClick={() => { this.addCard() }}>
									+ New
								</div>
							</div>
						</div>
					</div>
				</div >
			</div >
		)
	}

	private iconClicked(e: React.MouseEvent) {
		const { mutator, boardTree } = this.props
		const { board } = boardTree

		OldMenu.shared.options = [
			{ id: "random", name: "Random" },
			{ id: "remove", name: "Remove Icon" },
		]
		OldMenu.shared.onMenuClicked = (optionId: string, type?: string) => {
			switch (optionId) {
				case "remove":
					mutator.changeIcon(board, undefined, "remove icon")
					break
				case "random":
					const newIcon = BlockIcons.shared.randomIcon()
					mutator.changeIcon(board, newIcon)
					break
			}
		}
		OldMenu.shared.showAtElement(e.target as HTMLElement)
	}

	private async propertiesClicked(e: React.MouseEvent) {
		const { mutator, boardTree } = this.props
		const { activeView } = boardTree

		const selectProperties = boardTree.board.cardProperties
		OldMenu.shared.options = selectProperties.map((o) => {
			const isVisible = activeView.visiblePropertyIds.includes(o.id)
			return { id: o.id, name: o.name, type: "switch", isOn: isVisible }
		})

		OldMenu.shared.onMenuToggled = async (id: string, isOn: boolean) => {
			const property = selectProperties.find(o => o.id === id)
			Utils.assertValue(property)
			Utils.log(`Toggle property ${property.name} ${isOn}`)

			let newVisiblePropertyIds = []
			if (activeView.visiblePropertyIds.includes(id)) {
				newVisiblePropertyIds = activeView.visiblePropertyIds.filter(o => o !== id)
			} else {
				newVisiblePropertyIds = [...activeView.visiblePropertyIds, id]
			}
			await mutator.changeViewVisibleProperties(activeView, newVisiblePropertyIds)
		}
		OldMenu.shared.showAtElement(e.target as HTMLElement)
	}

	private filterClicked(e: React.MouseEvent) {
		this.props.showFilter(e.target as HTMLElement)
	}

	private async optionsClicked(e: React.MouseEvent) {
		const { boardTree } = this.props

		OldMenu.shared.options = [
			{ id: "exportCsv", name: "Export to CSV" },
			{ id: "exportBoardArchive", name: "Export board archive" },
		]

		OldMenu.shared.onMenuClicked = async (id: string) => {
			switch (id) {
				case "exportCsv": {
					CsvExporter.exportTableCsv(boardTree)
					break
				}
				case "exportBoardArchive": {
					Archiver.exportBoardTree(boardTree)
					break
				}
			}
		}
		OldMenu.shared.showAtElement(e.target as HTMLElement)
	}

	private async headerClicked(e: React.MouseEvent<HTMLDivElement>, templateId: string) {
		const { mutator, boardTree } = this.props
		const { board } = boardTree
		const { activeView } = boardTree

		const options = [
			{ id: "sortAscending", name: "Sort ascending" },
			{ id: "sortDescending", name: "Sort descending" },
			{ id: "insertLeft", name: "Insert left" },
			{ id: "insertRight", name: "Insert right" }
		]

		if (templateId !== "__name") {
			options.push({ id: "hide", name: "Hide" })
			options.push({ id: "duplicate", name: "Duplicate" })
			options.push({ id: "delete", name: "Delete" })
		}

		OldMenu.shared.options = options
		OldMenu.shared.onMenuClicked = async (optionId: string, type?: string) => {
			switch (optionId) {
				case "sortAscending": {
					const newSortOptions = [
						{ propertyId: templateId, reversed: false }
					]
					await mutator.changeViewSortOptions(activeView, newSortOptions)
					break
				}
				case "sortDescending": {
					const newSortOptions = [
						{ propertyId: templateId, reversed: true }
					]
					await mutator.changeViewSortOptions(activeView, newSortOptions)
					break
				}
				case "insertLeft": {
					if (templateId !== "__name") {
						const index = board.cardProperties.findIndex(o => o.id === templateId)
						await mutator.insertPropertyTemplate(boardTree, index)
					} else {
						// TODO: Handle name column
					}
					break
				}
				case "insertRight": {
					if (templateId !== "__name") {
						const index = board.cardProperties.findIndex(o => o.id === templateId) + 1
						await mutator.insertPropertyTemplate(boardTree, index)
					} else {
						// TODO: Handle name column
					}
					break
				}
				case "duplicate": {
					await mutator.duplicatePropertyTemplate(boardTree, templateId)
					break
				}
				case "hide": {
					const newVisiblePropertyIds = activeView.visiblePropertyIds.filter(o => o !== templateId)
					await mutator.changeViewVisibleProperties(activeView, newVisiblePropertyIds)
					break
				}
				case "delete": {
					await mutator.deleteProperty(boardTree, templateId)
					break
				}
				default: {
					Utils.assertFailure(`Unexpected menu option: ${optionId}`)
					break
				}
			}
		}
		OldMenu.shared.showAtElement(e.target as HTMLElement)
	}

<<<<<<< HEAD
=======
	async showCard(card: Card) {
		console.log(`showCard: ${card.title}`)

		await this.props.showCard(card)
	}

>>>>>>> 9ac8d2b0
	focusOnCardTitle(cardId: string) {
		const tableRowRef = this.cardIdToRowMap.get(cardId)
		Utils.log(`focusOnCardTitle, ${tableRowRef?.current ?? "undefined"}`)
		tableRowRef?.current.focusOnTitle()
	}

	async addCard(show: boolean = false) {
		const { mutator, boardTree } = this.props

		const card = new Card()
		card.parentId = boardTree.board.id
		await mutator.insertBlock(
			card,
			"add card",
			async () => {
				if (show) {
					this.setState({shownCard: card})
				} else {
					// Focus on this card's title inline on next render
					this.cardIdToFocusOnRender = card.id
				}
			}
		)
	}

	private async onDropToColumn(template: IPropertyTemplate) {
		const { draggedHeaderTemplate } = this
		if (!draggedHeaderTemplate) { return }

		const { mutator, boardTree } = this.props
		const { board } = boardTree

		Utils.assertValue(mutator)
		Utils.assertValue(boardTree)

		Utils.log(`ondrop. Source column: ${draggedHeaderTemplate.name}, dest column: ${template.name}`)

		// Move template to new index
		const destIndex = template ? board.cardProperties.indexOf(template) : 0
		await mutator.changePropertyTemplateOrder(board, draggedHeaderTemplate, destIndex)
	}

	onSearchKeyDown(e: React.KeyboardEvent) {
		if (e.keyCode === 27) {		// ESC: Clear search
			this.searchFieldRef.current.text = ""
			this.setState({ ...this.state, isSearching: false })
			this.props.setSearchText(undefined)
			e.preventDefault()
		}
	}

	searchChanged(text?: string) {
		this.props.setSearchText(text)
	}
}

export { TableComponent }<|MERGE_RESOLUTION|>--- conflicted
+++ resolved
@@ -21,10 +21,6 @@
 	mutator: Mutator,
 	boardTree?: BoardTree
 	showView: (id: string) => void
-<<<<<<< HEAD
-=======
-	showCard: (card: Card) => void
->>>>>>> 9ac8d2b0
 	showFilter: (el: HTMLElement) => void
 	setSearchText: (text: string) => void
 }
@@ -32,7 +28,7 @@
 type State = {
 	isHoverOnCover: boolean
 	isSearching: boolean
-	shownCard: IBlock | null
+	shownCard: Card | null
 	viewMenu: boolean
 }
 
@@ -372,15 +368,6 @@
 		OldMenu.shared.showAtElement(e.target as HTMLElement)
 	}
 
-<<<<<<< HEAD
-=======
-	async showCard(card: Card) {
-		console.log(`showCard: ${card.title}`)
-
-		await this.props.showCard(card)
-	}
-
->>>>>>> 9ac8d2b0
 	focusOnCardTitle(cardId: string) {
 		const tableRowRef = this.cardIdToRowMap.get(cardId)
 		Utils.log(`focusOnCardTitle, ${tableRowRef?.current ?? "undefined"}`)
